--- conflicted
+++ resolved
@@ -1,7 +1,4 @@
 package types
 
-<<<<<<< HEAD
+
 const KiraVersion = "v0.0.12"
-=======
-const KiraVersion = "v0.0.11"
->>>>>>> 05bbe433

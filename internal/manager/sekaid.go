package manager

import (
	"context"
	"encoding/json"
	"fmt"
	"io"
	"net/http"
	"time"

	"github.com/docker/docker/api/types/container"
	"github.com/docker/docker/api/types/network"
	"github.com/docker/go-connections/nat"
	"sigs.k8s.io/yaml"

	"github.com/mrlutik/kira2.0/internal/docker"
	"github.com/mrlutik/kira2.0/internal/logging"
	"github.com/mrlutik/kira2.0/internal/types"
)

// SekaidManager represents a manager for Sekaid container and its associated configurations.
type SekaidManager struct {
	ContainerConfig        *container.Config
	SekaiHostConfig        *container.HostConfig
	SekaidNetworkingConfig *network.NetworkingConfig
	dockerManager          *docker.DockerManager
	config                 *Config
}

const (
	timeWaitBetweenBlocks = time.Second * 10
	validatorAccountName  = "validator"
)

type Config struct {
	NetworkName         string
	SekaidHome          string
	InterxHome          string
	KeyringBackend      string
	DockerImageName     string
	DockerImageVersion  string
	DockerNetworkName   string
	SekaiVersion        string
	InterxVersion       string
	SekaidContainerName string
	InterxContainerName string
	VolumeName          string
	MnemonicDir         string
	RpcPort             string
	GrpcPort            string
	InterxPort          string
	Moniker             string
}

// # Create new config file for sekaidManager
//
//	NetworkName // name of a blockchain name (chandID)
//	SekaidHome // home folder for sekai bin
//	InterxHome // home folder for interx bin
//	KeyringBackend // name of keyring
//	DockerImageName // name of a docker image that will be used to create containers for sekai and interx
//	DockerImageVersion // version of a docker image that will be used to create containers for sekai and interx
//	DockerNetworkName // the name of docker network that will be create and used for sekaid and interx containers
//	SekaiVersion // version of sekai binary
//	InterxVersion // version of interx binary
//	SekaidContainerName // name for sekai container
//	InterxContainerName // name for interx container
//	VolumeName // the name of a docker's volume that will be SekaidContainerName and InterxContainerName will be using
//	MnemonicDir // destination where mnemonics file will be saved
//	RpcPort // sekaid's rpc port
//	GrpcPort // sekaid's grpc port
//	InterxPort // interx endpoint port
//	Moniker // Moniker
func NewConfig(
	NetworkName,
	SekaidHome,
	InterxHome,
	KeyringBackend,
	DockerImageName,
	DockerImageVersion,
	DockerNetworkName,
	SekaiVersion,
	InterxVersion,
	SekaidContainerName,
	InterxContainerName,
	VolumeName,
	MnemonicDir,
	RpcPort,
	GrpcPort,
	InterxPort,
	Moniker string) *Config {
	return &Config{
		NetworkName:         NetworkName,
		SekaidHome:          SekaidHome,
		InterxHome:          InterxHome,
		KeyringBackend:      KeyringBackend,
		DockerImageName:     DockerImageName,
		DockerImageVersion:  DockerImageVersion,
		DockerNetworkName:   DockerNetworkName,
		SekaiVersion:        SekaiVersion,
		InterxVersion:       InterxVersion,
		SekaidContainerName: SekaidContainerName,
		InterxContainerName: InterxContainerName,
		VolumeName:          VolumeName,
		MnemonicDir:         MnemonicDir,
		RpcPort:             RpcPort,
		GrpcPort:            GrpcPort,
		InterxPort:          InterxPort,
		Moniker:             Moniker}
}

// Returns configured SekaidManager.
//
//	*docker.DockerManager // The pointer for docker.DockerManager instance.
//	*config	//Pointer to config struct, can create new instance by calling NewConfig() function
func NewSekaidManager(dockerManager *docker.DockerManager, config *Config) (*SekaidManager, error) {
	log := logging.Log
<<<<<<< HEAD
	log.Infof("Creating sekaid manager with ports: %s, %s, image: '%s', volume: '%s' in '%s' network\n", config.GrpcPort, config.RpcPort, config.DockerImageName, config.VolumeName, config.DockerNetworkName)
=======
	log.Infof("Creating sekaid manager with ports: %s, %s, image: '%s', volume: '%s' in '%s' network", grpcPort, rpcPort, imageName, volumeName, dockerNetworkName)
>>>>>>> a38909d1

	natGrpcPort, err := nat.NewPort("tcp", config.GrpcPort)
	if err != nil {
		log.Errorf("Creating NAT GRPC port error: %s", err)
		return nil, err
	}

	natRpcPort, err := nat.NewPort("tcp", config.RpcPort)
	if err != nil {
		log.Errorf("Creating NAT RPC port error: %s", err)
		return nil, err
	}

	sekaiContainerConfig := &container.Config{
		Image:       fmt.Sprintf("%s:%s", config.DockerImageName, config.DockerImageVersion),
		Cmd:         []string{"/bin/bash"},
		Tty:         true,
		AttachStdin: true,
		OpenStdin:   true,
		StdinOnce:   true,
		Hostname:    fmt.Sprintf("%s.local", config.SekaidContainerName),
		ExposedPorts: nat.PortSet{
			natGrpcPort: struct{}{},
			natRpcPort:  struct{}{},
		},
	}

	sekaiHostConfig := &container.HostConfig{
		Binds: []string{
			config.VolumeName,
		},
		PortBindings: nat.PortMap{
			natGrpcPort: []nat.PortBinding{{HostIP: "0.0.0.0", HostPort: config.GrpcPort}},
			natRpcPort:  []nat.PortBinding{{HostIP: "0.0.0.0", HostPort: config.RpcPort}},
		},
		Privileged: true,
	}

	sekaidNetworkingConfig := &network.NetworkingConfig{
		EndpointsConfig: map[string]*network.EndpointSettings{
			config.DockerNetworkName: {},
		},
	}

	return &SekaidManager{sekaiContainerConfig, sekaiHostConfig, sekaidNetworkingConfig, dockerManager, config}, err
}

// InitSekaidBinInContainer sets up the 'sekaid' container with the specified configurations.
// ctx: The context for the operation.
// Moniker: The Moniker for the 'sekaid' container.
// SekaidContainerName: The name of the 'sekaid' container.
// sekaidNetworkName: The name of the network associated with the 'sekaid' container.
// SekaidHome: The home directory for 'sekaid'.
// KeyringBackend: The keyring backend to use.
// RpcPort: The RPC port for 'sekaid'.
// MnemonicDir: The directory to store the generated mnemonics.
// Returns an error if any issue occurs during the init process.
func (s *SekaidManager) InitSekaidBinInContainer(ctx context.Context) error {
	log := logging.Log
	log.Infof("Setting up '%s' (sekaid) container", sekaidContainerName)

	command := fmt.Sprintf(`sekaid init  --overwrite --chain-id=%s --home=%s "%s"`, s.config.NetworkName, s.config.SekaidHome, s.config.Moniker)
	_, err := s.dockerManager.ExecCommandInContainer(ctx, s.config.SekaidContainerName, []string{`bash`, `-c`, command})
	if err != nil {
		log.Errorf("Command '%s' execution error: %s", command, err)
		return err
	}

	command = fmt.Sprintf(`mkdir %s`, s.config.MnemonicDir)
	_, err = s.dockerManager.ExecCommandInContainer(ctx, s.config.SekaidContainerName, []string{`bash`, `-c`, command})
	if err != nil {
		log.Errorf("Command '%s' execution error: %s", command, err)
		return err
	}

	command = fmt.Sprintf(`sekaid keys add "%s" --keyring-backend=%s --home=%s --output=json | jq .mnemonic > %s/sekai.mnemonic`, validatorAccountName, s.config.KeyringBackend, s.config.SekaidHome, s.config.MnemonicDir)
	_, err = s.dockerManager.ExecCommandInContainer(ctx, s.config.SekaidContainerName, []string{`bash`, `-c`, command})
	if err != nil {
		log.Errorf("Command '%s' execution error: %s", command, err)
		return err
	}

	command = fmt.Sprintf(`sekaid keys add "faucet" --keyring-backend=%s --home=%s --output=json | jq .mnemonic > %s/faucet.mnemonic`, s.config.KeyringBackend, s.config.SekaidHome, s.config.MnemonicDir)
	_, err = s.dockerManager.ExecCommandInContainer(ctx, s.config.SekaidContainerName, []string{`bash`, `-c`, command})
	if err != nil {
		log.Errorf("Command '%s' execution error: %s", command, err)
		return err
	}

<<<<<<< HEAD
	command = fmt.Sprintf(`sekaid add-genesis-account %s 150000000000000ukex,300000000000000test,2000000000000000000000000000samolean,1000000lol --keyring-backend=%v --home=%v`, validatorAccountName, s.config.KeyringBackend, s.config.SekaidHome)
	_, err = s.dockerManager.ExecCommandInContainer(ctx, s.config.SekaidContainerName, []string{`bash`, `-c`, command})
=======
	command = fmt.Sprintf(`sekaid add-genesis-account %s 150000000000000ukex,300000000000000test,2000000000000000000000000000samolean,1000000lol --keyring-backend=%s --home=%s`, validatorAccountName, keyringBackend, sekaidHome)
	_, err = s.dockerManager.ExecCommandInContainer(ctx, sekaidContainerName, []string{`bash`, `-c`, command})
>>>>>>> a38909d1
	if err != nil {
		log.Errorf("Command '%s' execution error: %s", command, err)
		return err
	}

	command = fmt.Sprintf(`sekaid gentx-claim %s --keyring-backend=%s --moniker="%s" --home=%s`, validatorAccountName, s.config.KeyringBackend, s.config.Moniker, s.config.SekaidHome)
	_, err = s.dockerManager.ExecCommandInContainer(ctx, s.config.SekaidContainerName, []string{`bash`, `-c`, command})
	if err != nil {
		log.Errorf("Command '%s' execution error: %s", command, err)
		return err
	}

	log.Infoln("'sekaid' container started")
	return nil
}

// StartSekaidBinInContainer starts sekaid binary inside SekaidContainerName var
// ctx: The context for the operation.
// Returns an error if any issue occurs during the start process.
func (s *SekaidManager) StartSekaidBinInContainer(ctx context.Context) error {
	log := logging.Log
	log.Infoln("Starting 'sekaid' container")
	command := fmt.Sprintf(`sekaid start --rpc.laddr "tcp://0.0.0.0:%s" --home=%s`, s.config.RpcPort, s.config.SekaidHome)
	_, err := s.dockerManager.ExecCommandInContainerInDetachMode(ctx, s.config.SekaidContainerName, []string{`bash`, `-c`, command})
	if err != nil {
		log.Errorf("Command '%s' execution error: %s", command, err)
	}

	return nil
}

// Combine SetupSekaidBinInContainer and StartSekaidBinInContainer together.
// First trying to run sekaid bin from previous state if exist.
// Then checking if sekaid bin running inside container.
// If not initialized new one, then starting again.
// If no sekaid bin running inside container second time - return error.
// Then starting propagating transactions for permissions as in sekai-env.sh
// ctx: The context for the operation.
// Moniker: The Moniker for the 'sekaid' container.
// SekaidContainerName: The name of the 'sekaid' container.
// sekaidNetworkName: The name of the network associated with the 'sekaid' container.
// SekaidHome: The home directory for 'sekaid'.
// KeyringBackend: The keyring backend to use.
// RpcPort: The RPC port for 'sekaid'.
// MnemonicDir: The directory to store the generated mnemonics.
// Returns an error if any issue occurs during the run process.
func (s *SekaidManager) RunSekaidContainer(ctx context.Context) error {
	log := logging.Log
<<<<<<< HEAD
	err := s.StartSekaidBinInContainer(ctx)
	if err != nil {
		log.Errorf("Cannot start sekaid bin in %s container", s.config.SekaidContainerName)
	}
	time.Sleep(time.Second * 1)
	check, _, err := s.dockerManager.CheckIfProcessIsRunningInContainer(ctx, "sekaid", s.config.SekaidContainerName)
	if err != nil {
		log.Infof("Error while setup '%s' container: %s\n", s.config.SekaidContainerName, err)
=======
	const delay = time.Second * 1

	err := s.StartSekaidBinInContainer(ctx, moniker, sekaidContainerName, sekaidNetworkName, sekaidHome, keyringBackend, rpcPort, mnemonicDir)
	if err != nil {
		log.Errorf("Cannot start 'sekaid' bin in '%s' container, error: %s", sekaidContainerName, err)
	}

	log.Warningf("Waiting to started 'sekaid' for %0.0f seconds", delay.Seconds())
	time.Sleep(delay)

	check, _, err := s.dockerManager.CheckIfProcessIsRunningInContainer(ctx, "sekaid", sekaidContainerName)
	if err != nil {
		log.Errorf("Setup '%s' container error: %s", sekaidContainerName, err)
>>>>>>> a38909d1
		return err
	}

	if !check {
<<<<<<< HEAD
		log.Infof("Error starting sekaid binary first time in '%s' container, initing new instance\n", s.config.SekaidContainerName)
		err = s.InitSekaidBinInContainer(ctx)
		if err != nil {
			log.Errorf("Error while setup '%s' container: %s\n", s.config.SekaidContainerName, err)
=======
		log.Warningf("Starting sekaid binary first time in '%s' container, initialization new instance", sekaidContainerName)
		err = s.InitSekaidBinInContainer(ctx, moniker, sekaidContainerName, sekaidNetworkName, sekaidHome, keyringBackend, rpcPort, mnemonicDir)
		if err != nil {
			log.Errorf("Setup '%s' container error: %s", sekaidContainerName, err)

>>>>>>> a38909d1
			return err
		}
		err := s.StartSekaidBinInContainer(ctx)
		if err != nil {
<<<<<<< HEAD
			log.Errorf("Cannot start sekaid bin in %s container, %s", s.config.SekaidContainerName, err)
		}

		time.Sleep(time.Second * 1)
		log.Printf("%+v\n", s.config)
		check, _, err = s.dockerManager.CheckIfProcessIsRunningInContainer(ctx, "sekaid", s.config.SekaidContainerName)
		if err != nil {
			log.Errorf("Error while setup '%s' container: %s\n", s.config.SekaidContainerName, err)
			return err
		}
		if !check {
			log.Errorf("Error starting sekaid bin second time in '%s' container\n", s.config.SekaidContainerName)
			return fmt.Errorf("couldn't start sekaid bin second time")
		}
		err = s.PostGenesisProposals(ctx)
=======
			log.Errorf("Starting 'sekaid' bin in '%s' container error: %s", sekaidContainerName, err)

			return err
		}

		log.Warningf("Waiting to started 'sekaid' for %0.0f seconds", delay.Seconds())
		time.Sleep(delay)

		check, _, err = s.dockerManager.CheckIfProcessIsRunningInContainer(ctx, "sekaid", sekaidContainerName)
		if err != nil {
			log.Errorf("Setup '%s' container error: %s", sekaidContainerName, err)
			return err
		}
		if !check {
			log.Errorf("Starting 'sekaid' bin second time in '%s' container error: %s", sekaidContainerName, err)
			return fmt.Errorf("couldn't start 'sekaid' bin second time: %s", err)
		}

		err = s.PostGenesisProposals(ctx, sekaidContainerName, sekaidHome, sekaidNetworkName, keyringBackend)
>>>>>>> a38909d1
		if err != nil {
			log.Errorf("Propagating transaction error: %s", err)
			return err
		}
<<<<<<< HEAD
		err = s.UpdateIdentityRegistrar(ctx, validatorAccountName)
=======
		err = s.UpdateIdentityRegistrarFromValidator(ctx, validatorAccountName, sekaidContainerName, sekaidHome, keyringBackend, sekaidNetworkName, rpcPort)
>>>>>>> a38909d1
		if err != nil {
			log.Errorf("Updating identity registrar error: %s", err)
			return err
		}

	}

	log.Printf("SEKAID CONTAINER STARTED")
	return nil
}

// Post genesis proposals after launching new network from KM1 await-validator-init.sh file.
// Adding required permissions for validator.
// First getting validator address with GetAddressByName.
// Then in loop calling GivePermissionsToAddress func with delay between calls 10 sec because tx can be propagated once per 10 sec
func (s *SekaidManager) PostGenesisProposals(ctx context.Context) error {
	log := logging.Log
<<<<<<< HEAD
	address, err := s.GetAddressByName(ctx, validatorAccountName)
	if err != nil {
		log.Fatalf("Error while getting address in '%s' container: %s\n", s.config.SekaidContainerName, err)
=======

	address, err := s.GetAddressByName(ctx, validatorAccountName, sekaidContainerName, sekaidHome, keyringBackend)
	if err != nil {
		log.Errorf("Error while getting address in '%s' container: %s", sekaidContainerName, err)
		return fmt.Errorf("error while getting address in '%s' container: %s", sekaidContainerName, err)
>>>>>>> a38909d1
	}

	permissions := []int{
		types.PermWhitelistAccountPermissionProposal,
		types.PermRemoveWhitelistedAccountPermissionProposal,
		types.PermCreateUpsertTokenAliasProposal,
		types.PermCreateSoftwareUpgradeProposal,
		types.PermVoteWhitelistAccountPermissionProposal,
		types.PermVoteRemoveWhitelistedAccountPermissionProposal,
		types.PermVoteUpsertTokenAliasProposal,
		types.PermVoteSoftwareUpgradeProposal,
	}
	log.Printf("Permissions to add: '%d' for: '%s'", permissions, address)

	// waiting 10 sec to first block to be propagated
	// TODO await block propagated?
	log.Infof("Waiting for %0.0f seconds before first block be propagated", timeWaitBetweenBlocks.Seconds())
	time.Sleep(timeWaitBetweenBlocks)

	for _, perm := range permissions {
<<<<<<< HEAD
		log.Printf("\n\n\nAdding permission %v, approximately duration: %v\n", perm, timeWaitBetweenBlocks*2)
		err = s.GivePermissionsToAddress(ctx, perm, address)
=======
		log.Printf("Adding permission: '%d'", perm)
		err = s.GivePermissionsToAddress(ctx, perm, address, sekaidContainerName, sekaidHome, networkName)
>>>>>>> a38909d1
		if err != nil {
			log.Errorf("Giving permission error: %s", err)
		}
<<<<<<< HEAD
		log.Printf("Checking if %s has %v permission\n", address, perm)
		check, err := s.CheckAccountPermission(ctx, perm, address)
=======

		log.Printf("Checking if '%s' address has '%d' permission", address, perm)
		check, err := s.CheckAccountPermission(ctx, perm, address, sekaidContainerName)
>>>>>>> a38909d1
		if err != nil {
			log.Errorf("Checking account permission error: %s", err)

			// TODO skip error?
		}
		if !check {
			log.Errorf("Could not find '%d' permission for '%s'", perm, address)

			// TODO skip error?
		}

	}
	return nil
}

// Getting TX by parsing json output of `sekaid query tx <TXhash>`
<<<<<<< HEAD
func (s *SekaidManager) GetTxQuery(ctx context.Context, transactionHash string) (types.TxData, error) {
	log := logging.Log
	var data types.TxData

	command := fmt.Sprintf(`sekaid query tx %s  --home=%s -output=json`, transactionHash, s.config.SekaidHome)
	out, err := s.dockerManager.ExecCommandInContainer(ctx, s.config.SekaidContainerName, []string{`bash`, `-c`, command})
=======
func (s *SekaidManager) GetTxQuery(ctx context.Context, transactionHash, sekaidContainerName string) (types.TxData, error) {
	log := logging.Log
	var data types.TxData

	command := fmt.Sprintf(`sekaid query tx %s -output=json`, transactionHash)
	out, err := s.dockerManager.ExecCommandInContainer(ctx, sekaidContainerName, []string{`bash`, `-c`, command})
>>>>>>> a38909d1
	if err != nil {
		log.Errorf("Couldn't checking tx: '%s'. Command: '%s'. Error:%s", transactionHash, command, err)
		return types.TxData{}, err
	}

	err = json.Unmarshal(out, &data)
	if err != nil {
		log.Errorf("Cannot unmarshaling tx: '%s'Data to unmarshal: %sError: %s", transactionHash, string(out), err)
		return types.TxData{}, err
	}

	log.Debugf("Checking '%s' transaction status: %d. Height: %s", data.Txhash, data.Code, data.Height)
	return data, nil
}

func (s *SekaidManager) awaitNextBlock(ctx context.Context, sekaidContainerName string, timeout time.Duration) error {
	log := logging.Log

	log.Infof("Checking current block height")
	currentBlockHeight, err := s.getBlockHeight(ctx, sekaidContainerName)
	if err != nil {
		return fmt.Errorf("getting current block height error: %s", err)
	}

	log.Infof("Current block height: %s", currentBlockHeight)

	ticker := time.NewTicker(time.Second)
	defer ticker.Stop()

	startTime := time.Now()
	for {
		select {
		case <-ticker.C:
			elapsed := time.Since(startTime)
			if elapsed > timeout {
				log.Errorf("Awaiting next block reached timeout: %0.0f seconds", timeout.Seconds())
				return fmt.Errorf("timeout, failed to await next block within %0.2f s limit", timeout.Seconds())
			}

			blockHeight, err := s.getBlockHeight(ctx, sekaidContainerName)
			if err != nil {
				return fmt.Errorf("getting next block height error: %s", err)
			}

			if blockHeight == currentBlockHeight {
				log.Warningf("WAITING: Block is NOT propagated yet: elapsed %0.0f / %0.0f seconds", elapsed.Seconds(), timeout.Seconds())
				continue
			}

			// exit awaiting block
			log.Infof("Next block '%s' reached...", blockHeight)
			return nil

		case <-ctx.Done():
			return fmt.Errorf("awaiting context timeout error: %s", ctx.Err())
		}
	}
}

type NodeStatus struct {
	SyncInfo struct {
		LatestBlockHeight string `json:"latest_block_height"`
	} `json:"SyncInfo"`
}

func (s *SekaidManager) getBlockHeight(ctx context.Context, sekaidContainerName string) (string, error) {
	log := logging.Log

	cmd := "sekaid status"
	statusOutput, err := s.dockerManager.ExecCommandInContainer(ctx, sekaidContainerName, []string{"bash", "-c", cmd})
	if err != nil {
		return "", fmt.Errorf("getting '%s' error: %s", cmd, err)
	}

	var status NodeStatus
	err = json.Unmarshal(statusOutput, &status)
	if err != nil {
		log.Errorf("Parsing JSON output of '%s' error: %s", cmd, err)
		return "", fmt.Errorf("parsing '%s' error: %s", cmd, err)
	}

	return status.SyncInfo.LatestBlockHeight, nil
}

// Giving permission for chosen address.
// Permissions are ints thats have 0-65 range
//
// Using command: sekaid tx customgov permission whitelist --from "$KM_ACC" --keyring-backend=test --permission="$PERM" --addr="$ADDR" --chain-id=$NETWORK_NAME --home=$SEKAID_HOME --fees=100ukex --yes --broadcast-mode=async --log_format=json --output=json | txAwait $TIMEOUT
//
// Then unmarshaling json output and checking sekaid hex of tx
// Then waiting timeWaitBetweenBlocks for tx to propagate in blockchain and checking status code of Tx with GetTxQuery
func (s *SekaidManager) GivePermissionsToAddress(ctx context.Context, permissionToAdd int, address string) error {
	log := logging.Log
<<<<<<< HEAD
	command := fmt.Sprintf(`sekaid tx customgov permission whitelist --from %s --keyring-backend=test --permission=%v --addr=%s --chain-id=%s --home=%s --fees=100ukex --yes --broadcast-mode=async --log_format=json --output=json`, address, permissionToAdd, address, s.config.NetworkName, s.config.SekaidHome)
	out, err := s.dockerManager.ExecCommandInContainer(ctx, s.config.SekaidContainerName, []string{`bash`, `-c`, command})
=======
	command := fmt.Sprintf(`sekaid tx customgov permission whitelist --from %s --keyring-backend=test --permission=%d --addr=%s --chain-id=%s --home=%s --fees=100ukex --yes --broadcast-mode=async --log_format=json --output=json`, address, permissionToAdd, address, networkName, sekaidHome)
	out, err := s.dockerManager.ExecCommandInContainer(ctx, sekaidContainerName, []string{`bash`, `-c`, command})
>>>>>>> a38909d1
	if err != nil {
		log.Errorf("Giving '%d' permission error. Command: '%s'. Error: %s", permissionToAdd, command, err)
		return err
	}
	log.Printf("Permission '%d' is pushed to network for address '%s'", permissionToAdd, address)

	var data types.TxData
	err = json.Unmarshal(out, &data)
	if err != nil {
		log.Errorf("Unmarshaling [%s]Error: %s", string(out), err)
		return err
	}
	log.Debugf("Give permission to address output: Hash: '%s'.Code: %d", data.Txhash, data.Code)

<<<<<<< HEAD
	txData, err := s.GetTxQuery(ctx, data.Txhash)
=======
	err = s.awaitNextBlock(ctx, sekaidContainerName, timeWaitBetweenBlocks)
>>>>>>> a38909d1
	if err != nil {
		log.Errorf("Awaiting error: %s", err)
		return fmt.Errorf("awaiting error: %s", err)
	}

	txData, err := s.GetTxQuery(ctx, data.Txhash, sekaidContainerName)
	if err != nil {
		log.Errorf("Getting transaction query error: %s", err)
		return fmt.Errorf("getting tx query error: %s", err)
	}

	if txData.Code != 0 {
		log.Errorf("Propagating transaction '%s' error. Transaction status: %d", data.Txhash, txData.Code)
		return fmt.Errorf("adding '%d' permission to '%s' address error.\nTransaction hash: '%s'.\nCode: '%d'", permissionToAdd, address, data.Txhash, txData.Code)
	}

	return nil
}

// Checking if account has a specific permission
//
// https://github.com/KiraCore/sekai/blob/master/scripts/sekai-env.sh
//
// sekaid query customgov permissions kira12tptcuw0cp9fccng80vkmqen96npyyrvh2nw5q --output=json --home=/data/.sekai
//
//	permissionToCheck  is a int with 0-65 range
//
// address has to be kira address(not name) : kira12tptcuw0cp9fccng80vkmqen96npyyrvh2nw5q for example, you can get it from local keyring by func GetAddressByName()
<<<<<<< HEAD
func (s *SekaidManager) CheckAccountPermission(ctx context.Context, permissionToCheck int, address string) (bool, error) {
	log := logging.Log
	log.Printf("Looking for %v permission \n", permissionToCheck)
	command := fmt.Sprintf("sekaid query customgov permissions %s --output=json --home=%s", address, s.config.SekaidHome)
	out, err := s.dockerManager.ExecCommandInContainer(ctx, s.config.SekaidContainerName, []string{`bash`, `-c`, command})
	if err != nil {
		log.Errorf(`error when executing "%s" command in %s container`, command, s.config.SekaidContainerName)
=======
func (s *SekaidManager) CheckAccountPermission(ctx context.Context, permissionToCheck int, address, sekaidContainerName string) (bool, error) {
	log := logging.Log

	command := fmt.Sprintf("sekaid query customgov permissions %s --output=json", address)
	out, err := s.dockerManager.ExecCommandInContainer(ctx, sekaidContainerName, []string{`bash`, `-c`, command})
	if err != nil {
		log.Errorf("Executing '%s' command in '%s' container error: %s", command, sekaidContainerName, err)
>>>>>>> a38909d1
		return false, err
	}

	var perms types.AddressPermissions
	err = json.Unmarshal(out, &perms)
	if err != nil {
		log.Errorf("Unmarshaling data error: %s", err)
		log.Errorf("Output: %s", string(out))
		return false, err
	}

	log.Debugf("Checking account permission: %+v", perms)
	for _, perm := range perms.WhiteList {
		if permissionToCheck == perm {
			log.Printf("Permission '%d' was found with '%s' address", permissionToCheck, address)

			return true, nil
		}
	}

	log.Errorf("Permission '%d' weren't found with '%s' address", permissionToCheck, address)
	return false, nil
}

// Getting address from keyring.
//
// sekaid keys show validator --keyring-backend=test --home=test
func (s *SekaidManager) GetAddressByName(ctx context.Context, addressName string) (string, error) {
	log := logging.Log
	command := fmt.Sprintf("sekaid keys show %s --keyring-backend=%s --home=%s", addressName, s.config.KeyringBackend, s.config.SekaidHome)
	out, err := s.dockerManager.ExecCommandInContainer(ctx, s.config.SekaidContainerName, []string{`bash`, `-c`, command})
	if err != nil {
		log.Errorf("Can't get address by '%s' name. Command: '%s'. Error: %s", addressName, command, err)
		return "", err
	}
	log.Debugf("'keys show %s' command's output:\n%s", addressName, string(out))

	var key []types.SekaidKey
	err = yaml.Unmarshal([]byte(out), &key)
	if err != nil {
		log.Errorf("Cannot unmarshal output to yaml, error: %s", err)
		log.Errorf("Output: %s", string(out))
		return "", err
	}

	log.Printf("Validator address: '%s'", key[0].Address)
	return key[0].Address, nil
}

// Updating identity registrar from KM1 await-validator-init.sh file.
<<<<<<< HEAD
func (s *SekaidManager) UpdateIdentityRegistrar(ctx context.Context, accountName string) error {
	log := logging.Log
	nodeStruct, err := s.GetSekaidStatus(s.config.SekaidContainerName, s.config.RpcPort)
=======
func (s *SekaidManager) UpdateIdentityRegistrarFromValidator(ctx context.Context, accountName, sekaidContainerName, sekaidHome, keyringBackend, networkName, rpcPort string) error {
	log := logging.Log

	nodeStruct, err := s.GetSekaidStatus(sekaidContainerName, rpcPort)
>>>>>>> a38909d1
	if err != nil {
		log.Errorf("Getting sekaid status error: %s", err)
		return err
	}

<<<<<<< HEAD
	err = s.UpsertIdentityRecord(ctx, accountName, "description", "This is genesis validator account of the KIRA Team")
	if err != nil {
		log.Errorf("Error when upserting identity record: %s\n", err)
		return err
	}
	err = s.UpsertIdentityRecord(ctx, accountName, "social", "https://tg.kira.network,twitter.kira.network")
	if err != nil {
		log.Errorf("Error when upserting identity record: %s\n", err)
		return err
	}
	err = s.UpsertIdentityRecord(ctx, accountName, "contact", "https://support.kira.network")
	if err != nil {
		log.Errorf("Error when upserting identity record: %s\n", err)
		return err
	}
	err = s.UpsertIdentityRecord(ctx, accountName, "website", "https://kira.network")
=======
	address, err := s.GetAddressByName(ctx, accountName, sekaidContainerName, sekaidHome, keyringBackend)
>>>>>>> a38909d1
	if err != nil {
		log.Errorf("Getting kira address from keyring error: %s", err)
		return err
	}
<<<<<<< HEAD
	err = s.UpsertIdentityRecord(ctx, accountName, "username", "KIRA")
	if err != nil {
		log.Errorf("Error when upserting identity record: %s\n", err)
		return err
	}
	err = s.UpsertIdentityRecord(ctx, accountName, "logo", "https://kira-network.s3-eu-west-1.amazonaws.com/assets/img/tokens/kex.svg")
	if err != nil {
		log.Errorf("Error when upserting identity record: %s\n", err)
		return err
	}
	err = s.UpsertIdentityRecord(ctx, accountName, "avatar", "https://kira-network.s3-eu-west-1.amazonaws.com/assets/img/tokens/kex.svg")
	if err != nil {
		log.Errorf("Error when upserting identity record: %s\n", err)
		return err
	}
	err = s.UpsertIdentityRecord(ctx, accountName, "pentest1", "<iframe src=javascript:alert(1)>")
	if err != nil {
		log.Errorf("Error when upserting identity record: %s\n", err)
		return err
	}
	err = s.UpsertIdentityRecord(ctx, accountName, "pentest2", "<img/src=x a='' onerror=alert(2)>")
	if err != nil {
		log.Errorf("Error when upserting identity record: %s\n", err)
		return err
	}
	err = s.UpsertIdentityRecord(ctx, accountName, "pentest3", "<img src=1 onerror=alert(3)>")
	if err != nil {
		log.Errorf("Error when upserting identity record: %s\n", err)
		return err
	}
	err = s.UpsertIdentityRecord(ctx, accountName, "validator_node_id", nodeStruct.Result.NodeInfo.ID)
	if err != nil {
		log.Errorf("Error when upserting identity record: %s\n", err)
		return err
	}

	//not sure if this needed
	// err = s.UpsertIdentityRecord(ctx, "signer", "username", "faucet", SekaidContainerName, SekaidHome, KeyringBackend, NetworkName)
=======

	records := []struct {
		key   string
		value string
	}{
		{"description", "This is genesis validator account of the KIRA Team"},
		{"social", "https://tg.kira.network,twitter.kira.network"},
		{"contact", "https://support.kira.network"},
		{"website", "https://kira.network"},
		{"username", "KIRA"},
		{"logo", "https://kira-network.s3-eu-west-1.amazonaws.com/assets/img/tokens/kex.svg"},
		{"avatar", "https://kira-network.s3-eu-west-1.amazonaws.com/assets/img/tokens/kex.svg"},
		{"pentest1", "<iframe src=javascript:alert(1)>"},
		{"pentest2", "<img/src=x a='' onerror=alert(2)>"},
		{"pentest3", "<img src=1 onerror=alert(3)>"},
		{"validator_node_id", nodeStruct.Result.NodeInfo.ID},
	}

	for _, record := range records {
		err = s.UpsertIdentityRecord(ctx, address, accountName, record.key, record.value, sekaidContainerName, sekaidHome, keyringBackend, networkName)
		if err != nil {
			log.Errorf("Upserting identity record '%+v' error: %s", record, err)
			return err
		}

		log.Infof("Record identity: '%+v' from '%s' is successfully registered", record, accountName)
	}

	// TODO not sure if this needed
	// err = s.UpsertIdentityRecord(ctx, "signer", "username", "faucet", sekaidContainerName, sekaidHome, keyringBackend, networkName)
>>>>>>> a38909d1
	// if err != nil {
	// 	log.Errorf("Error when upserting identity record: %s\n", err)
	// 	return err
	// }
	// s.UpsertIdentityRecord(ctx, "test", "username", "test", SekaidContainerName, SekaidHome, KeyringBackend, NetworkName).
	// if err != nil {
	// 	log.Errorf("Error when upserting identity record: %s\n", err)
	// 	return err
	// }

	log.Infoln("Upserting identity records finished successfully")
	return nil
}

// upsertIdentityRecord  from sekai-utils.sh
<<<<<<< HEAD
func (s *SekaidManager) UpsertIdentityRecord(ctx context.Context, account, key, value string) error {
	log := logging.Log
	address, err := s.GetAddressByName(ctx, account)
	if err != nil {
		log.Errorf("Error while getting kira address from keyring %s\n", err)
		return err
	}
	var out []byte
	if value != "" {
		command := fmt.Sprintf(`sekaid tx customgov register-identity-records --infos-json="{\"%s\":\"%s\"}" --from=%s --keyring-backend=%s --home=%s --chain-id=%s --fees=100ukex --yes --broadcast-mode=async --log_format=json --output=json`, key, value, address, s.config.KeyringBackend, s.config.SekaidHome, s.config.NetworkName)
		out, err = s.dockerManager.ExecCommandInContainer(ctx, s.config.SekaidContainerName, []string{`bash`, `-c`, command})
		if err != nil {
			log.Errorf("Error while executing command %s\n in %s container", command, s.config.SekaidContainerName)
=======
func (s *SekaidManager) UpsertIdentityRecord(ctx context.Context, address, account, key, value, sekaidContainerName, sekaidHome, keyringBackend, networkName string) error {
	var (
		log = logging.Log
		err error
		out []byte
	)

	if value != "" {
		log.Infof("Registering identity record from address '%s': {'%s': '%s'}", address, key, value)
		command := fmt.Sprintf(`sekaid tx customgov register-identity-records --infos-json="{\"%s\":\"%s\"}" --from=%s --keyring-backend=%s --home=%s --chain-id=%s --fees=100ukex --yes --broadcast-mode=async --log_format=json --output=json`, key, value, address, keyringBackend, sekaidHome, networkName)
		out, err = s.dockerManager.ExecCommandInContainer(ctx, sekaidContainerName, []string{"bash", "-c", command})
		if err != nil {
			log.Errorf("Executing command '%s' in '%s' container error: %s", command, sekaidContainerName, err)
>>>>>>> a38909d1
			return err
		}

	} else {
<<<<<<< HEAD
		command := fmt.Sprintf(`sekaid tx customgov delete-identity-records --keys="%s" --from=%s --keyring-backend=%s --home=%s --chain-id=%s --fees=100ukex --yes --broadcast-mode=async --log_format=json --output=json`, key, address, s.config.KeyringBackend, s.config.SekaidHome, s.config.NetworkName)
		out, err = s.dockerManager.ExecCommandInContainer(ctx, s.config.SekaidContainerName, []string{`bash`, `-c`, command})
		if err != nil {
			log.Errorf("Error while executing command %s\n in %s container", command, s.config.SekaidContainerName)
=======
		log.Infof("Deleting identity record from address '%s': key %s", address, key)
		command := fmt.Sprintf(`sekaid tx customgov delete-identity-records --keys="%s" --from=%s --keyring-backend=%s --home=%s --chain-id=%s --fees=100ukex --yes --broadcast-mode=async --log_format=json --output=json`, key, address, keyringBackend, sekaidHome, networkName)
		out, err = s.dockerManager.ExecCommandInContainer(ctx, sekaidContainerName, []string{"bash", "-c", command})
		if err != nil {
			log.Errorf("Executing command '%s' in '%s' container error: %s", command, sekaidContainerName, err)
>>>>>>> a38909d1
			return err
		}
	}

	var data types.TxData
	err = json.Unmarshal(out, &data)
	if err != nil {
		log.Errorf("Unmarshaling data: [%s]Error: %s", string(out), err)
		return err
	}

<<<<<<< HEAD
	txData, err := s.GetTxQuery(ctx, data.Txhash)
=======
	log.Debugf("Register identity record output: Hash: '%s'. Code: %d", data.Txhash, data.Code)

	err = s.awaitNextBlock(ctx, sekaidContainerName, timeWaitBetweenBlocks)
>>>>>>> a38909d1
	if err != nil {
		log.Errorf("Awaiting error: %s", err)
		return fmt.Errorf("awaiting error: %s", err)
	}

	txData, err := s.GetTxQuery(ctx, data.Txhash, sekaidContainerName)
	if err != nil {
		log.Errorf("Getting transaction query error: %s", err)
		return fmt.Errorf("getting tx query error: %s", err)
	}

	if txData.Code != 0 {
		log.Errorf("The '%s' transaction was executed with error. Code: %d", data.Txhash, txData.Code)
		return fmt.Errorf("the '%s' transaction was executed with error. Code: %d", data.Txhash, txData.Code)
	}

	return nil
}

// func to get status of sekaid node
// same as curl localhost:26657/status (port for sekaid's rpc endpoint)
func (s *SekaidManager) GetSekaidStatus(SekaidContainerName, RpcPort string) (*types.Status, error) {
	log := logging.Log

	url := fmt.Sprintf("http://localhost:%s/status", RpcPort)
	log.Println(url)
	response, err := http.Get(url)
	if err != nil {
		log.Errorf("Failed to send GET request: %s", err)
		return &types.Status{}, err
	}
	defer response.Body.Close()

	// Read the response body
	body, err := io.ReadAll(response.Body)
	if err != nil {
		log.Errorf("Failed to read response body: %s", err)
		return &types.Status{}, err
	}

	var statusData *types.Status
	err = json.Unmarshal(body, &statusData)
	if err != nil {
		log.Errorf("Failed to parse JSON: %s", err)
		return &types.Status{}, err
	}

	return statusData, nil
}<|MERGE_RESOLUTION|>--- conflicted
+++ resolved
@@ -52,74 +52,14 @@
 	Moniker             string
 }
 
-// # Create new config file for sekaidManager
-//
-//	NetworkName // name of a blockchain name (chandID)
-//	SekaidHome // home folder for sekai bin
-//	InterxHome // home folder for interx bin
-//	KeyringBackend // name of keyring
-//	DockerImageName // name of a docker image that will be used to create containers for sekai and interx
-//	DockerImageVersion // version of a docker image that will be used to create containers for sekai and interx
-//	DockerNetworkName // the name of docker network that will be create and used for sekaid and interx containers
-//	SekaiVersion // version of sekai binary
-//	InterxVersion // version of interx binary
-//	SekaidContainerName // name for sekai container
-//	InterxContainerName // name for interx container
-//	VolumeName // the name of a docker's volume that will be SekaidContainerName and InterxContainerName will be using
-//	MnemonicDir // destination where mnemonics file will be saved
-//	RpcPort // sekaid's rpc port
-//	GrpcPort // sekaid's grpc port
-//	InterxPort // interx endpoint port
-//	Moniker // Moniker
-func NewConfig(
-	NetworkName,
-	SekaidHome,
-	InterxHome,
-	KeyringBackend,
-	DockerImageName,
-	DockerImageVersion,
-	DockerNetworkName,
-	SekaiVersion,
-	InterxVersion,
-	SekaidContainerName,
-	InterxContainerName,
-	VolumeName,
-	MnemonicDir,
-	RpcPort,
-	GrpcPort,
-	InterxPort,
-	Moniker string) *Config {
-	return &Config{
-		NetworkName:         NetworkName,
-		SekaidHome:          SekaidHome,
-		InterxHome:          InterxHome,
-		KeyringBackend:      KeyringBackend,
-		DockerImageName:     DockerImageName,
-		DockerImageVersion:  DockerImageVersion,
-		DockerNetworkName:   DockerNetworkName,
-		SekaiVersion:        SekaiVersion,
-		InterxVersion:       InterxVersion,
-		SekaidContainerName: SekaidContainerName,
-		InterxContainerName: InterxContainerName,
-		VolumeName:          VolumeName,
-		MnemonicDir:         MnemonicDir,
-		RpcPort:             RpcPort,
-		GrpcPort:            GrpcPort,
-		InterxPort:          InterxPort,
-		Moniker:             Moniker}
-}
-
 // Returns configured SekaidManager.
 //
 //	*docker.DockerManager // The pointer for docker.DockerManager instance.
 //	*config	//Pointer to config struct, can create new instance by calling NewConfig() function
 func NewSekaidManager(dockerManager *docker.DockerManager, config *Config) (*SekaidManager, error) {
 	log := logging.Log
-<<<<<<< HEAD
-	log.Infof("Creating sekaid manager with ports: %s, %s, image: '%s', volume: '%s' in '%s' network\n", config.GrpcPort, config.RpcPort, config.DockerImageName, config.VolumeName, config.DockerNetworkName)
-=======
-	log.Infof("Creating sekaid manager with ports: %s, %s, image: '%s', volume: '%s' in '%s' network", grpcPort, rpcPort, imageName, volumeName, dockerNetworkName)
->>>>>>> a38909d1
+	log.Infof("Creating sekaid manager with ports: %s, %s, image: '%s', volume: '%s' in '%s' network\n",
+		config.GrpcPort, config.RpcPort, config.DockerImageName, config.VolumeName, config.DockerNetworkName)
 
 	natGrpcPort, err := nat.NewPort("tcp", config.GrpcPort)
 	if err != nil {
@@ -179,53 +119,28 @@
 // Returns an error if any issue occurs during the init process.
 func (s *SekaidManager) InitSekaidBinInContainer(ctx context.Context) error {
 	log := logging.Log
-	log.Infof("Setting up '%s' (sekaid) container", sekaidContainerName)
-
-	command := fmt.Sprintf(`sekaid init  --overwrite --chain-id=%s --home=%s "%s"`, s.config.NetworkName, s.config.SekaidHome, s.config.Moniker)
-	_, err := s.dockerManager.ExecCommandInContainer(ctx, s.config.SekaidContainerName, []string{`bash`, `-c`, command})
-	if err != nil {
-		log.Errorf("Command '%s' execution error: %s", command, err)
-		return err
-	}
-
-	command = fmt.Sprintf(`mkdir %s`, s.config.MnemonicDir)
-	_, err = s.dockerManager.ExecCommandInContainer(ctx, s.config.SekaidContainerName, []string{`bash`, `-c`, command})
-	if err != nil {
-		log.Errorf("Command '%s' execution error: %s", command, err)
-		return err
-	}
-
-	command = fmt.Sprintf(`sekaid keys add "%s" --keyring-backend=%s --home=%s --output=json | jq .mnemonic > %s/sekai.mnemonic`, validatorAccountName, s.config.KeyringBackend, s.config.SekaidHome, s.config.MnemonicDir)
-	_, err = s.dockerManager.ExecCommandInContainer(ctx, s.config.SekaidContainerName, []string{`bash`, `-c`, command})
-	if err != nil {
-		log.Errorf("Command '%s' execution error: %s", command, err)
-		return err
-	}
-
-	command = fmt.Sprintf(`sekaid keys add "faucet" --keyring-backend=%s --home=%s --output=json | jq .mnemonic > %s/faucet.mnemonic`, s.config.KeyringBackend, s.config.SekaidHome, s.config.MnemonicDir)
-	_, err = s.dockerManager.ExecCommandInContainer(ctx, s.config.SekaidContainerName, []string{`bash`, `-c`, command})
-	if err != nil {
-		log.Errorf("Command '%s' execution error: %s", command, err)
-		return err
-	}
-
-<<<<<<< HEAD
-	command = fmt.Sprintf(`sekaid add-genesis-account %s 150000000000000ukex,300000000000000test,2000000000000000000000000000samolean,1000000lol --keyring-backend=%v --home=%v`, validatorAccountName, s.config.KeyringBackend, s.config.SekaidHome)
-	_, err = s.dockerManager.ExecCommandInContainer(ctx, s.config.SekaidContainerName, []string{`bash`, `-c`, command})
-=======
-	command = fmt.Sprintf(`sekaid add-genesis-account %s 150000000000000ukex,300000000000000test,2000000000000000000000000000samolean,1000000lol --keyring-backend=%s --home=%s`, validatorAccountName, keyringBackend, sekaidHome)
-	_, err = s.dockerManager.ExecCommandInContainer(ctx, sekaidContainerName, []string{`bash`, `-c`, command})
->>>>>>> a38909d1
-	if err != nil {
-		log.Errorf("Command '%s' execution error: %s", command, err)
-		return err
-	}
-
-	command = fmt.Sprintf(`sekaid gentx-claim %s --keyring-backend=%s --moniker="%s" --home=%s`, validatorAccountName, s.config.KeyringBackend, s.config.Moniker, s.config.SekaidHome)
-	_, err = s.dockerManager.ExecCommandInContainer(ctx, s.config.SekaidContainerName, []string{`bash`, `-c`, command})
-	if err != nil {
-		log.Errorf("Command '%s' execution error: %s", command, err)
-		return err
+	log.Infof("Setting up '%s' (sekaid) container", s.config.SekaidContainerName)
+
+	commands := []string{
+		fmt.Sprintf(`sekaid init  --overwrite --chain-id=%s --home=%s "%s"`,
+			s.config.NetworkName, s.config.SekaidHome, s.config.Moniker),
+		fmt.Sprintf(`mkdir %s`, s.config.MnemonicDir),
+		fmt.Sprintf(`sekaid keys add "%s" --keyring-backend=%s --home=%s --output=json | jq .mnemonic > %s/sekai.mnemonic`,
+			validatorAccountName, s.config.KeyringBackend, s.config.SekaidHome, s.config.MnemonicDir),
+		fmt.Sprintf(`sekaid keys add "faucet" --keyring-backend=%s --home=%s --output=json | jq .mnemonic > %s/faucet.mnemonic`,
+			s.config.KeyringBackend, s.config.SekaidHome, s.config.MnemonicDir),
+		fmt.Sprintf(`sekaid add-genesis-account %s 150000000000000ukex,300000000000000test,2000000000000000000000000000samolean,1000000lol --keyring-backend=%v --home=%v`,
+			validatorAccountName, s.config.KeyringBackend, s.config.SekaidHome),
+		fmt.Sprintf(`sekaid gentx-claim %s --keyring-backend=%s --moniker="%s" --home=%s`,
+			validatorAccountName, s.config.KeyringBackend, s.config.Moniker, s.config.SekaidHome),
+	}
+
+	for _, command := range commands {
+		_, err := s.dockerManager.ExecCommandInContainer(ctx, s.config.SekaidContainerName, []string{`bash`, `-c`, command})
+		if err != nil {
+			log.Errorf("Command '%s' execution error: %s", command, err)
+			return err
+		}
 	}
 
 	log.Infoln("'sekaid' container started")
@@ -264,104 +179,67 @@
 // Returns an error if any issue occurs during the run process.
 func (s *SekaidManager) RunSekaidContainer(ctx context.Context) error {
 	log := logging.Log
-<<<<<<< HEAD
-	err := s.StartSekaidBinInContainer(ctx)
-	if err != nil {
-		log.Errorf("Cannot start sekaid bin in %s container", s.config.SekaidContainerName)
-	}
-	time.Sleep(time.Second * 1)
+
+	if err := s.StartSekaidBinInContainer(ctx); err != nil {
+		log.Errorf("Cannot start 'sekaid' bin in '%s' container, error: %s", s.config.SekaidContainerName, err)
+		return fmt.Errorf("cannot start 'sekaid' bin in '%s' container, error: %s", s.config.SekaidContainerName, err)
+	}
+
+	const delay = time.Second * 1
+	log.Warningf("Waiting to start 'sekaid' for %0.0f seconds", delay.Seconds())
+	time.Sleep(delay)
+
 	check, _, err := s.dockerManager.CheckIfProcessIsRunningInContainer(ctx, "sekaid", s.config.SekaidContainerName)
 	if err != nil {
-		log.Infof("Error while setup '%s' container: %s\n", s.config.SekaidContainerName, err)
-=======
+		log.Errorf("Setup '%s' container error: %s", s.config.SekaidContainerName, err)
+		return fmt.Errorf("setup '%s' container error: %w", s.config.SekaidContainerName, err)
+	}
+
+	if !check {
+		if err := s.initializeSekaid(ctx); err != nil {
+			return err
+		}
+	}
+
+	log.Printf("SEKAID CONTAINER STARTED")
+	return nil
+}
+
+func (s *SekaidManager) initializeSekaid(ctx context.Context) error {
+	log := logging.Log
+
+	log.Warningf("Starting sekaid binary first time in '%s' container, initializing new instance", s.config.SekaidContainerName)
+
+	if err := s.InitSekaidBinInContainer(ctx); err != nil {
+		log.Errorf("Setup '%s' container error: %s", s.config.SekaidContainerName, err)
+		return fmt.Errorf("setup '%s' container error: %w", s.config.SekaidContainerName, err)
+	}
+
+	if err := s.StartSekaidBinInContainer(ctx); err != nil {
+		log.Errorf("Starting 'sekaid' bin in '%s' container error: %s", s.config.SekaidContainerName, err)
+		return fmt.Errorf("starting 'sekaid' bin in '%s' container error: %w", s.config.SekaidContainerName, err)
+	}
+
 	const delay = time.Second * 1
-
-	err := s.StartSekaidBinInContainer(ctx, moniker, sekaidContainerName, sekaidNetworkName, sekaidHome, keyringBackend, rpcPort, mnemonicDir)
-	if err != nil {
-		log.Errorf("Cannot start 'sekaid' bin in '%s' container, error: %s", sekaidContainerName, err)
-	}
-
-	log.Warningf("Waiting to started 'sekaid' for %0.0f seconds", delay.Seconds())
+	log.Warningf("Waiting to start 'sekaid' for %0.0f seconds", delay.Seconds())
 	time.Sleep(delay)
 
-	check, _, err := s.dockerManager.CheckIfProcessIsRunningInContainer(ctx, "sekaid", sekaidContainerName)
-	if err != nil {
-		log.Errorf("Setup '%s' container error: %s", sekaidContainerName, err)
->>>>>>> a38909d1
-		return err
-	}
-
-	if !check {
-<<<<<<< HEAD
-		log.Infof("Error starting sekaid binary first time in '%s' container, initing new instance\n", s.config.SekaidContainerName)
-		err = s.InitSekaidBinInContainer(ctx)
-		if err != nil {
-			log.Errorf("Error while setup '%s' container: %s\n", s.config.SekaidContainerName, err)
-=======
-		log.Warningf("Starting sekaid binary first time in '%s' container, initialization new instance", sekaidContainerName)
-		err = s.InitSekaidBinInContainer(ctx, moniker, sekaidContainerName, sekaidNetworkName, sekaidHome, keyringBackend, rpcPort, mnemonicDir)
-		if err != nil {
-			log.Errorf("Setup '%s' container error: %s", sekaidContainerName, err)
-
->>>>>>> a38909d1
-			return err
-		}
-		err := s.StartSekaidBinInContainer(ctx)
-		if err != nil {
-<<<<<<< HEAD
-			log.Errorf("Cannot start sekaid bin in %s container, %s", s.config.SekaidContainerName, err)
-		}
-
-		time.Sleep(time.Second * 1)
-		log.Printf("%+v\n", s.config)
-		check, _, err = s.dockerManager.CheckIfProcessIsRunningInContainer(ctx, "sekaid", s.config.SekaidContainerName)
-		if err != nil {
-			log.Errorf("Error while setup '%s' container: %s\n", s.config.SekaidContainerName, err)
-			return err
-		}
-		if !check {
-			log.Errorf("Error starting sekaid bin second time in '%s' container\n", s.config.SekaidContainerName)
-			return fmt.Errorf("couldn't start sekaid bin second time")
-		}
-		err = s.PostGenesisProposals(ctx)
-=======
-			log.Errorf("Starting 'sekaid' bin in '%s' container error: %s", sekaidContainerName, err)
-
-			return err
-		}
-
-		log.Warningf("Waiting to started 'sekaid' for %0.0f seconds", delay.Seconds())
-		time.Sleep(delay)
-
-		check, _, err = s.dockerManager.CheckIfProcessIsRunningInContainer(ctx, "sekaid", sekaidContainerName)
-		if err != nil {
-			log.Errorf("Setup '%s' container error: %s", sekaidContainerName, err)
-			return err
-		}
-		if !check {
-			log.Errorf("Starting 'sekaid' bin second time in '%s' container error: %s", sekaidContainerName, err)
-			return fmt.Errorf("couldn't start 'sekaid' bin second time: %s", err)
-		}
-
-		err = s.PostGenesisProposals(ctx, sekaidContainerName, sekaidHome, sekaidNetworkName, keyringBackend)
->>>>>>> a38909d1
-		if err != nil {
-			log.Errorf("Propagating transaction error: %s", err)
-			return err
-		}
-<<<<<<< HEAD
-		err = s.UpdateIdentityRegistrar(ctx, validatorAccountName)
-=======
-		err = s.UpdateIdentityRegistrarFromValidator(ctx, validatorAccountName, sekaidContainerName, sekaidHome, keyringBackend, sekaidNetworkName, rpcPort)
->>>>>>> a38909d1
-		if err != nil {
-			log.Errorf("Updating identity registrar error: %s", err)
-			return err
-		}
-
-	}
-
-	log.Printf("SEKAID CONTAINER STARTED")
+	check, _, err := s.dockerManager.CheckIfProcessIsRunningInContainer(ctx, "sekaid", s.config.SekaidContainerName)
+	if err != nil || !check {
+		log.Errorf("Starting 'sekaid' bin second time in '%s' container error: %s", s.config.SekaidContainerName, err)
+		return fmt.Errorf("starting 'sekaid' bin second time in '%s' container error: %w", s.config.SekaidContainerName, err)
+	}
+
+	if err := s.PostGenesisProposals(ctx); err != nil {
+		log.Errorf("propagating transaction error: %s", err)
+		return fmt.Errorf("propagating transaction error: %w", err)
+	}
+
+	if err := s.UpdateIdentityRegistrarFromValidator(ctx, validatorAccountName); err != nil {
+		log.Errorf("updating identity registrar error: %s", err)
+		return fmt.Errorf("updating identity registrar error: %w", err)
+	}
+
 	return nil
 }
 
@@ -371,17 +249,11 @@
 // Then in loop calling GivePermissionsToAddress func with delay between calls 10 sec because tx can be propagated once per 10 sec
 func (s *SekaidManager) PostGenesisProposals(ctx context.Context) error {
 	log := logging.Log
-<<<<<<< HEAD
+
 	address, err := s.GetAddressByName(ctx, validatorAccountName)
 	if err != nil {
-		log.Fatalf("Error while getting address in '%s' container: %s\n", s.config.SekaidContainerName, err)
-=======
-
-	address, err := s.GetAddressByName(ctx, validatorAccountName, sekaidContainerName, sekaidHome, keyringBackend)
-	if err != nil {
-		log.Errorf("Error while getting address in '%s' container: %s", sekaidContainerName, err)
-		return fmt.Errorf("error while getting address in '%s' container: %s", sekaidContainerName, err)
->>>>>>> a38909d1
+		log.Errorf("Getting address in '%s' container error: %s", s.config.SekaidContainerName, err)
+		return fmt.Errorf("getting address in '%s' container error: %s", s.config.SekaidContainerName, err)
 	}
 
 	permissions := []int{
@@ -402,24 +274,16 @@
 	time.Sleep(timeWaitBetweenBlocks)
 
 	for _, perm := range permissions {
-<<<<<<< HEAD
-		log.Printf("\n\n\nAdding permission %v, approximately duration: %v\n", perm, timeWaitBetweenBlocks*2)
+		log.Printf("Adding permission: '%d'", perm)
+
 		err = s.GivePermissionsToAddress(ctx, perm, address)
-=======
-		log.Printf("Adding permission: '%d'", perm)
-		err = s.GivePermissionsToAddress(ctx, perm, address, sekaidContainerName, sekaidHome, networkName)
->>>>>>> a38909d1
 		if err != nil {
-			log.Errorf("Giving permission error: %s", err)
-		}
-<<<<<<< HEAD
-		log.Printf("Checking if %s has %v permission\n", address, perm)
+			log.Errorf("Giving permission '%d' error: %s", perm, err)
+			return fmt.Errorf("giving permission '%d' error: %w", perm, err)
+		}
+
+		log.Printf("Checking if '%s' address has '%d' permission", address, perm)
 		check, err := s.CheckAccountPermission(ctx, perm, address)
-=======
-
-		log.Printf("Checking if '%s' address has '%d' permission", address, perm)
-		check, err := s.CheckAccountPermission(ctx, perm, address, sekaidContainerName)
->>>>>>> a38909d1
 		if err != nil {
 			log.Errorf("Checking account permission error: %s", err)
 
@@ -436,41 +300,33 @@
 }
 
 // Getting TX by parsing json output of `sekaid query tx <TXhash>`
-<<<<<<< HEAD
 func (s *SekaidManager) GetTxQuery(ctx context.Context, transactionHash string) (types.TxData, error) {
 	log := logging.Log
 	var data types.TxData
 
-	command := fmt.Sprintf(`sekaid query tx %s  --home=%s -output=json`, transactionHash, s.config.SekaidHome)
+	command := fmt.Sprintf(`sekaid query tx %s -output=json`, transactionHash)
 	out, err := s.dockerManager.ExecCommandInContainer(ctx, s.config.SekaidContainerName, []string{`bash`, `-c`, command})
-=======
-func (s *SekaidManager) GetTxQuery(ctx context.Context, transactionHash, sekaidContainerName string) (types.TxData, error) {
-	log := logging.Log
-	var data types.TxData
-
-	command := fmt.Sprintf(`sekaid query tx %s -output=json`, transactionHash)
-	out, err := s.dockerManager.ExecCommandInContainer(ctx, sekaidContainerName, []string{`bash`, `-c`, command})
->>>>>>> a38909d1
-	if err != nil {
-		log.Errorf("Couldn't checking tx: '%s'. Command: '%s'. Error:%s", transactionHash, command, err)
+	if err != nil {
+		log.Errorf("Couldn't checking tx: '%s'. Command: '%s'. Error: %s", transactionHash, command, err)
 		return types.TxData{}, err
 	}
 
 	err = json.Unmarshal(out, &data)
 	if err != nil {
-		log.Errorf("Cannot unmarshaling tx: '%s'Data to unmarshal: %sError: %s", transactionHash, string(out), err)
-		return types.TxData{}, err
+		log.Errorf("Cannot unmarshaling tx: '%s'. Error: %s", transactionHash, err)
+		log.Errorf("Data to unmarshal: %s", string(out))
+		return types.TxData{}, fmt.Errorf("unmarshaling '%s' tx error: %w", transactionHash, err)
 	}
 
 	log.Debugf("Checking '%s' transaction status: %d. Height: %s", data.Txhash, data.Code, data.Height)
 	return data, nil
 }
 
-func (s *SekaidManager) awaitNextBlock(ctx context.Context, sekaidContainerName string, timeout time.Duration) error {
+func (s *SekaidManager) awaitNextBlock(ctx context.Context, timeout time.Duration) error {
 	log := logging.Log
 
 	log.Infof("Checking current block height")
-	currentBlockHeight, err := s.getBlockHeight(ctx, sekaidContainerName)
+	currentBlockHeight, err := s.getBlockHeight(ctx, s.config.SekaidContainerName)
 	if err != nil {
 		return fmt.Errorf("getting current block height error: %s", err)
 	}
@@ -490,7 +346,7 @@
 				return fmt.Errorf("timeout, failed to await next block within %0.2f s limit", timeout.Seconds())
 			}
 
-			blockHeight, err := s.getBlockHeight(ctx, sekaidContainerName)
+			blockHeight, err := s.getBlockHeight(ctx, s.config.SekaidContainerName)
 			if err != nil {
 				return fmt.Errorf("getting next block height error: %s", err)
 			}
@@ -544,13 +400,8 @@
 // Then waiting timeWaitBetweenBlocks for tx to propagate in blockchain and checking status code of Tx with GetTxQuery
 func (s *SekaidManager) GivePermissionsToAddress(ctx context.Context, permissionToAdd int, address string) error {
 	log := logging.Log
-<<<<<<< HEAD
 	command := fmt.Sprintf(`sekaid tx customgov permission whitelist --from %s --keyring-backend=test --permission=%v --addr=%s --chain-id=%s --home=%s --fees=100ukex --yes --broadcast-mode=async --log_format=json --output=json`, address, permissionToAdd, address, s.config.NetworkName, s.config.SekaidHome)
 	out, err := s.dockerManager.ExecCommandInContainer(ctx, s.config.SekaidContainerName, []string{`bash`, `-c`, command})
-=======
-	command := fmt.Sprintf(`sekaid tx customgov permission whitelist --from %s --keyring-backend=test --permission=%d --addr=%s --chain-id=%s --home=%s --fees=100ukex --yes --broadcast-mode=async --log_format=json --output=json`, address, permissionToAdd, address, networkName, sekaidHome)
-	out, err := s.dockerManager.ExecCommandInContainer(ctx, sekaidContainerName, []string{`bash`, `-c`, command})
->>>>>>> a38909d1
 	if err != nil {
 		log.Errorf("Giving '%d' permission error. Command: '%s'. Error: %s", permissionToAdd, command, err)
 		return err
@@ -565,17 +416,13 @@
 	}
 	log.Debugf("Give permission to address output: Hash: '%s'.Code: %d", data.Txhash, data.Code)
 
-<<<<<<< HEAD
-	txData, err := s.GetTxQuery(ctx, data.Txhash)
-=======
-	err = s.awaitNextBlock(ctx, sekaidContainerName, timeWaitBetweenBlocks)
->>>>>>> a38909d1
+	err = s.awaitNextBlock(ctx, timeWaitBetweenBlocks)
 	if err != nil {
 		log.Errorf("Awaiting error: %s", err)
 		return fmt.Errorf("awaiting error: %s", err)
 	}
 
-	txData, err := s.GetTxQuery(ctx, data.Txhash, sekaidContainerName)
+	txData, err := s.GetTxQuery(ctx, data.Txhash)
 	if err != nil {
 		log.Errorf("Getting transaction query error: %s", err)
 		return fmt.Errorf("getting tx query error: %s", err)
@@ -598,23 +445,13 @@
 //	permissionToCheck  is a int with 0-65 range
 //
 // address has to be kira address(not name) : kira12tptcuw0cp9fccng80vkmqen96npyyrvh2nw5q for example, you can get it from local keyring by func GetAddressByName()
-<<<<<<< HEAD
 func (s *SekaidManager) CheckAccountPermission(ctx context.Context, permissionToCheck int, address string) (bool, error) {
 	log := logging.Log
-	log.Printf("Looking for %v permission \n", permissionToCheck)
-	command := fmt.Sprintf("sekaid query customgov permissions %s --output=json --home=%s", address, s.config.SekaidHome)
+
+	command := fmt.Sprintf("sekaid query customgov permissions %s --output=json", address)
 	out, err := s.dockerManager.ExecCommandInContainer(ctx, s.config.SekaidContainerName, []string{`bash`, `-c`, command})
 	if err != nil {
-		log.Errorf(`error when executing "%s" command in %s container`, command, s.config.SekaidContainerName)
-=======
-func (s *SekaidManager) CheckAccountPermission(ctx context.Context, permissionToCheck int, address, sekaidContainerName string) (bool, error) {
-	log := logging.Log
-
-	command := fmt.Sprintf("sekaid query customgov permissions %s --output=json", address)
-	out, err := s.dockerManager.ExecCommandInContainer(ctx, sekaidContainerName, []string{`bash`, `-c`, command})
-	if err != nil {
-		log.Errorf("Executing '%s' command in '%s' container error: %s", command, sekaidContainerName, err)
->>>>>>> a38909d1
+		log.Errorf("Executing '%s' command in '%s' container error: %s", command, s.config.SekaidContainerName, err)
 		return false, err
 	}
 
@@ -635,7 +472,8 @@
 		}
 	}
 
-	log.Errorf("Permission '%d' weren't found with '%s' address", permissionToCheck, address)
+	// TODO Warning or Error?
+	log.Errorf("Permission '%d' wasn't found with '%s' address", permissionToCheck, address)
 	return false, nil
 }
 
@@ -665,85 +503,20 @@
 }
 
 // Updating identity registrar from KM1 await-validator-init.sh file.
-<<<<<<< HEAD
-func (s *SekaidManager) UpdateIdentityRegistrar(ctx context.Context, accountName string) error {
-	log := logging.Log
+func (s *SekaidManager) UpdateIdentityRegistrarFromValidator(ctx context.Context, accountName string) error {
+	log := logging.Log
+
 	nodeStruct, err := s.GetSekaidStatus(s.config.SekaidContainerName, s.config.RpcPort)
-=======
-func (s *SekaidManager) UpdateIdentityRegistrarFromValidator(ctx context.Context, accountName, sekaidContainerName, sekaidHome, keyringBackend, networkName, rpcPort string) error {
-	log := logging.Log
-
-	nodeStruct, err := s.GetSekaidStatus(sekaidContainerName, rpcPort)
->>>>>>> a38909d1
 	if err != nil {
 		log.Errorf("Getting sekaid status error: %s", err)
 		return err
 	}
 
-<<<<<<< HEAD
-	err = s.UpsertIdentityRecord(ctx, accountName, "description", "This is genesis validator account of the KIRA Team")
-	if err != nil {
-		log.Errorf("Error when upserting identity record: %s\n", err)
-		return err
-	}
-	err = s.UpsertIdentityRecord(ctx, accountName, "social", "https://tg.kira.network,twitter.kira.network")
-	if err != nil {
-		log.Errorf("Error when upserting identity record: %s\n", err)
-		return err
-	}
-	err = s.UpsertIdentityRecord(ctx, accountName, "contact", "https://support.kira.network")
-	if err != nil {
-		log.Errorf("Error when upserting identity record: %s\n", err)
-		return err
-	}
-	err = s.UpsertIdentityRecord(ctx, accountName, "website", "https://kira.network")
-=======
-	address, err := s.GetAddressByName(ctx, accountName, sekaidContainerName, sekaidHome, keyringBackend)
->>>>>>> a38909d1
+	address, err := s.GetAddressByName(ctx, accountName)
 	if err != nil {
 		log.Errorf("Getting kira address from keyring error: %s", err)
 		return err
 	}
-<<<<<<< HEAD
-	err = s.UpsertIdentityRecord(ctx, accountName, "username", "KIRA")
-	if err != nil {
-		log.Errorf("Error when upserting identity record: %s\n", err)
-		return err
-	}
-	err = s.UpsertIdentityRecord(ctx, accountName, "logo", "https://kira-network.s3-eu-west-1.amazonaws.com/assets/img/tokens/kex.svg")
-	if err != nil {
-		log.Errorf("Error when upserting identity record: %s\n", err)
-		return err
-	}
-	err = s.UpsertIdentityRecord(ctx, accountName, "avatar", "https://kira-network.s3-eu-west-1.amazonaws.com/assets/img/tokens/kex.svg")
-	if err != nil {
-		log.Errorf("Error when upserting identity record: %s\n", err)
-		return err
-	}
-	err = s.UpsertIdentityRecord(ctx, accountName, "pentest1", "<iframe src=javascript:alert(1)>")
-	if err != nil {
-		log.Errorf("Error when upserting identity record: %s\n", err)
-		return err
-	}
-	err = s.UpsertIdentityRecord(ctx, accountName, "pentest2", "<img/src=x a='' onerror=alert(2)>")
-	if err != nil {
-		log.Errorf("Error when upserting identity record: %s\n", err)
-		return err
-	}
-	err = s.UpsertIdentityRecord(ctx, accountName, "pentest3", "<img src=1 onerror=alert(3)>")
-	if err != nil {
-		log.Errorf("Error when upserting identity record: %s\n", err)
-		return err
-	}
-	err = s.UpsertIdentityRecord(ctx, accountName, "validator_node_id", nodeStruct.Result.NodeInfo.ID)
-	if err != nil {
-		log.Errorf("Error when upserting identity record: %s\n", err)
-		return err
-	}
-
-	//not sure if this needed
-	// err = s.UpsertIdentityRecord(ctx, "signer", "username", "faucet", SekaidContainerName, SekaidHome, KeyringBackend, NetworkName)
-=======
 
 	records := []struct {
 		key   string
@@ -763,7 +536,7 @@
 	}
 
 	for _, record := range records {
-		err = s.UpsertIdentityRecord(ctx, address, accountName, record.key, record.value, sekaidContainerName, sekaidHome, keyringBackend, networkName)
+		err = s.UpsertIdentityRecord(ctx, address, accountName, record.key, record.value)
 		if err != nil {
 			log.Errorf("Upserting identity record '%+v' error: %s", record, err)
 			return err
@@ -772,40 +545,12 @@
 		log.Infof("Record identity: '%+v' from '%s' is successfully registered", record, accountName)
 	}
 
-	// TODO not sure if this needed
-	// err = s.UpsertIdentityRecord(ctx, "signer", "username", "faucet", sekaidContainerName, sekaidHome, keyringBackend, networkName)
->>>>>>> a38909d1
-	// if err != nil {
-	// 	log.Errorf("Error when upserting identity record: %s\n", err)
-	// 	return err
-	// }
-	// s.UpsertIdentityRecord(ctx, "test", "username", "test", SekaidContainerName, SekaidHome, KeyringBackend, NetworkName).
-	// if err != nil {
-	// 	log.Errorf("Error when upserting identity record: %s\n", err)
-	// 	return err
-	// }
-
 	log.Infoln("Upserting identity records finished successfully")
 	return nil
 }
 
 // upsertIdentityRecord  from sekai-utils.sh
-<<<<<<< HEAD
-func (s *SekaidManager) UpsertIdentityRecord(ctx context.Context, account, key, value string) error {
-	log := logging.Log
-	address, err := s.GetAddressByName(ctx, account)
-	if err != nil {
-		log.Errorf("Error while getting kira address from keyring %s\n", err)
-		return err
-	}
-	var out []byte
-	if value != "" {
-		command := fmt.Sprintf(`sekaid tx customgov register-identity-records --infos-json="{\"%s\":\"%s\"}" --from=%s --keyring-backend=%s --home=%s --chain-id=%s --fees=100ukex --yes --broadcast-mode=async --log_format=json --output=json`, key, value, address, s.config.KeyringBackend, s.config.SekaidHome, s.config.NetworkName)
-		out, err = s.dockerManager.ExecCommandInContainer(ctx, s.config.SekaidContainerName, []string{`bash`, `-c`, command})
-		if err != nil {
-			log.Errorf("Error while executing command %s\n in %s container", command, s.config.SekaidContainerName)
-=======
-func (s *SekaidManager) UpsertIdentityRecord(ctx context.Context, address, account, key, value, sekaidContainerName, sekaidHome, keyringBackend, networkName string) error {
+func (s *SekaidManager) UpsertIdentityRecord(ctx context.Context, address, account, key, value string) error {
 	var (
 		log = logging.Log
 		err error
@@ -814,27 +559,19 @@
 
 	if value != "" {
 		log.Infof("Registering identity record from address '%s': {'%s': '%s'}", address, key, value)
-		command := fmt.Sprintf(`sekaid tx customgov register-identity-records --infos-json="{\"%s\":\"%s\"}" --from=%s --keyring-backend=%s --home=%s --chain-id=%s --fees=100ukex --yes --broadcast-mode=async --log_format=json --output=json`, key, value, address, keyringBackend, sekaidHome, networkName)
-		out, err = s.dockerManager.ExecCommandInContainer(ctx, sekaidContainerName, []string{"bash", "-c", command})
+		command := fmt.Sprintf(`sekaid tx customgov register-identity-records --infos-json="{\"%s\":\"%s\"}" --from=%s --keyring-backend=%s --home=%s --chain-id=%s --fees=100ukex --yes --broadcast-mode=async --log_format=json --output=json`, key, value, address, s.config.KeyringBackend, s.config.SekaidHome, s.config.NetworkName)
+		out, err = s.dockerManager.ExecCommandInContainer(ctx, s.config.SekaidContainerName, []string{"bash", "-c", command})
 		if err != nil {
-			log.Errorf("Executing command '%s' in '%s' container error: %s", command, sekaidContainerName, err)
->>>>>>> a38909d1
+			log.Errorf("Executing command '%s' in '%s' container error: %s", command, s.config.SekaidContainerName, err)
 			return err
 		}
 
 	} else {
-<<<<<<< HEAD
+		log.Infof("Deleting identity record from address '%s': key %s", address, key)
 		command := fmt.Sprintf(`sekaid tx customgov delete-identity-records --keys="%s" --from=%s --keyring-backend=%s --home=%s --chain-id=%s --fees=100ukex --yes --broadcast-mode=async --log_format=json --output=json`, key, address, s.config.KeyringBackend, s.config.SekaidHome, s.config.NetworkName)
-		out, err = s.dockerManager.ExecCommandInContainer(ctx, s.config.SekaidContainerName, []string{`bash`, `-c`, command})
+		out, err = s.dockerManager.ExecCommandInContainer(ctx, s.config.SekaidContainerName, []string{"bash", "-c", command})
 		if err != nil {
-			log.Errorf("Error while executing command %s\n in %s container", command, s.config.SekaidContainerName)
-=======
-		log.Infof("Deleting identity record from address '%s': key %s", address, key)
-		command := fmt.Sprintf(`sekaid tx customgov delete-identity-records --keys="%s" --from=%s --keyring-backend=%s --home=%s --chain-id=%s --fees=100ukex --yes --broadcast-mode=async --log_format=json --output=json`, key, address, keyringBackend, sekaidHome, networkName)
-		out, err = s.dockerManager.ExecCommandInContainer(ctx, sekaidContainerName, []string{"bash", "-c", command})
-		if err != nil {
-			log.Errorf("Executing command '%s' in '%s' container error: %s", command, sekaidContainerName, err)
->>>>>>> a38909d1
+			log.Errorf("Executing command '%s' in '%s' container error: %s", command, s.config.SekaidContainerName, err)
 			return err
 		}
 	}
@@ -846,19 +583,15 @@
 		return err
 	}
 
-<<<<<<< HEAD
-	txData, err := s.GetTxQuery(ctx, data.Txhash)
-=======
 	log.Debugf("Register identity record output: Hash: '%s'. Code: %d", data.Txhash, data.Code)
 
-	err = s.awaitNextBlock(ctx, sekaidContainerName, timeWaitBetweenBlocks)
->>>>>>> a38909d1
+	err = s.awaitNextBlock(ctx, timeWaitBetweenBlocks)
 	if err != nil {
 		log.Errorf("Awaiting error: %s", err)
 		return fmt.Errorf("awaiting error: %s", err)
 	}
 
-	txData, err := s.GetTxQuery(ctx, data.Txhash, sekaidContainerName)
+	txData, err := s.GetTxQuery(ctx, data.Txhash)
 	if err != nil {
 		log.Errorf("Getting transaction query error: %s", err)
 		return fmt.Errorf("getting tx query error: %s", err)

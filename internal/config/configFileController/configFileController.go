--- conflicted
+++ resolved
@@ -13,7 +13,6 @@
 
 var log = logging.Log
 
-<<<<<<< HEAD
 func ChangeConfigFile(cfg *config.KiraConfig) error {
 	log.Infof("Changing config file\n")
 	filePath, configPath := configHandler.GetConfigFilePath()
@@ -30,9 +29,7 @@
 	}
 	return nil
 }
-=======
 const KiraCfgFilePath = "/home/$USER/.config/km2"
->>>>>>> 6527fcda
 
 func ReadOrCreateConfig() (cfg *config.KiraConfig, err error) {
 	filePath, configPath := configHandler.GetConfigFilePath()
